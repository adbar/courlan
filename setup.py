"""
URL filter and manipulation tools
https://github.com/adbar/courlan
"""

import sys

from setuptools import setup


<<<<<<< HEAD
=======
def get_version(package):
    "Return package version as listed in `__version__` in `init.py`"
    initfile = Path(package, "__init__.py").read_text(encoding="utf-8")
    return re.search("__version__ = ['\"]([^'\"]+)['\"]", initfile)[1]


def get_long_description():
    "Return the README"
    with open("README.md", "r", encoding="utf-8") as filehandle:
        long_description = filehandle.read()
    # long_description += "\n\n"
    # with open("CHANGELOG.md", encoding="utf8") as f:
    #    long_description += f.read()
    return long_description


>>>>>>> 53788695
# add argument to compile with mypyc
if len(sys.argv) > 1 and sys.argv[1] == "--use-mypyc":
    sys.argv.pop(1)
    USE_MYPYC = True
    from mypyc.build import mypycify

    ext_modules = mypycify(
        [
            "courlan/__init__.py",
            "courlan/clean.py",
            "courlan/core.py",
            "courlan/filters.py",
            "courlan/sampling.py",
            "courlan/settings.py",
            "courlan/urlstore.py",
            "courlan/urlutils.py",
        ],
        opt_level="3",
        multi_file=True,
    )
else:
    ext_modules = []


setup(
<<<<<<< HEAD
=======
    name="courlan",
    version=get_version("courlan"),
    description="Clean, filter and sample URLs to optimize data collection – includes spam, content type and language filters.",
    long_description=get_long_description(),
    long_description_content_type="text/markdown",
    classifiers=[
        # As from http://pypi.python.org/pypi?%3Aaction=list_classifiers
        "Development Status :: 5 - Production/Stable",
        #'Development Status :: 6 - Mature',
        "Environment :: Console",
        "Intended Audience :: Developers",
        "Intended Audience :: Education",
        "Intended Audience :: Information Technology",
        "Intended Audience :: Science/Research",
        "License :: OSI Approved :: Apache Software License",
        "Operating System :: MacOS :: MacOS X",
        "Operating System :: Microsoft :: Windows",
        "Operating System :: POSIX :: Linux",
        "Programming Language :: Python",
        "Programming Language :: Python :: 3",
        "Programming Language :: Python :: 3.8",
        "Programming Language :: Python :: 3.9",
        "Programming Language :: Python :: 3.10",
        "Programming Language :: Python :: 3.11",
        "Programming Language :: Python :: 3.12",
        "Programming Language :: Python :: 3.13",
        "Topic :: Internet :: WWW/HTTP",
        "Topic :: Scientific/Engineering :: Information Analysis",
        "Topic :: Security",
        "Topic :: Text Processing :: Filters",
        "Topic :: Text Processing :: Linguistic",
        "Typing :: Typed",
    ],
    keywords=[
        "cleaner",
        "crawler",
        "uri",
        "url-parsing",
        "url-manipulation",
        "urls",
        "validation",
        "webcrawling",
    ],
    url="https://github.com/adbar/courlan",
    author="Adrien Barbaresi",
    author_email="barbaresi@bbaw.de",
    license="Apache-2.0",
    packages=["courlan"],
    project_urls={
        "Blog": "https://adrien.barbaresi.eu/blog/",  # /tag/courlan.html
        "Tracker": "https://github.com/adbar/courlan/issues",
    },
    # package_data={},
    include_package_data=True,
    python_requires=">=3.8",
    install_requires=[
        "babel >= 2.11.0",
        "tld >= 0.13",
        "urllib3 >= 1.26, < 3",
    ],
    # extras_require=extras,
    entry_points={
        "console_scripts": ["courlan=courlan.cli:main"],
    },
    # platforms='any',
    tests_require=["pytest"],
    zip_safe=False,
>>>>>>> 53788695
    # mypyc or not
    ext_modules=ext_modules,
)<|MERGE_RESOLUTION|>--- conflicted
+++ resolved
@@ -8,25 +8,6 @@
 from setuptools import setup
 
 
-<<<<<<< HEAD
-=======
-def get_version(package):
-    "Return package version as listed in `__version__` in `init.py`"
-    initfile = Path(package, "__init__.py").read_text(encoding="utf-8")
-    return re.search("__version__ = ['\"]([^'\"]+)['\"]", initfile)[1]
-
-
-def get_long_description():
-    "Return the README"
-    with open("README.md", "r", encoding="utf-8") as filehandle:
-        long_description = filehandle.read()
-    # long_description += "\n\n"
-    # with open("CHANGELOG.md", encoding="utf8") as f:
-    #    long_description += f.read()
-    return long_description
-
-
->>>>>>> 53788695
 # add argument to compile with mypyc
 if len(sys.argv) > 1 and sys.argv[1] == "--use-mypyc":
     sys.argv.pop(1)
@@ -52,76 +33,6 @@
 
 
 setup(
-<<<<<<< HEAD
-=======
-    name="courlan",
-    version=get_version("courlan"),
-    description="Clean, filter and sample URLs to optimize data collection – includes spam, content type and language filters.",
-    long_description=get_long_description(),
-    long_description_content_type="text/markdown",
-    classifiers=[
-        # As from http://pypi.python.org/pypi?%3Aaction=list_classifiers
-        "Development Status :: 5 - Production/Stable",
-        #'Development Status :: 6 - Mature',
-        "Environment :: Console",
-        "Intended Audience :: Developers",
-        "Intended Audience :: Education",
-        "Intended Audience :: Information Technology",
-        "Intended Audience :: Science/Research",
-        "License :: OSI Approved :: Apache Software License",
-        "Operating System :: MacOS :: MacOS X",
-        "Operating System :: Microsoft :: Windows",
-        "Operating System :: POSIX :: Linux",
-        "Programming Language :: Python",
-        "Programming Language :: Python :: 3",
-        "Programming Language :: Python :: 3.8",
-        "Programming Language :: Python :: 3.9",
-        "Programming Language :: Python :: 3.10",
-        "Programming Language :: Python :: 3.11",
-        "Programming Language :: Python :: 3.12",
-        "Programming Language :: Python :: 3.13",
-        "Topic :: Internet :: WWW/HTTP",
-        "Topic :: Scientific/Engineering :: Information Analysis",
-        "Topic :: Security",
-        "Topic :: Text Processing :: Filters",
-        "Topic :: Text Processing :: Linguistic",
-        "Typing :: Typed",
-    ],
-    keywords=[
-        "cleaner",
-        "crawler",
-        "uri",
-        "url-parsing",
-        "url-manipulation",
-        "urls",
-        "validation",
-        "webcrawling",
-    ],
-    url="https://github.com/adbar/courlan",
-    author="Adrien Barbaresi",
-    author_email="barbaresi@bbaw.de",
-    license="Apache-2.0",
-    packages=["courlan"],
-    project_urls={
-        "Blog": "https://adrien.barbaresi.eu/blog/",  # /tag/courlan.html
-        "Tracker": "https://github.com/adbar/courlan/issues",
-    },
-    # package_data={},
-    include_package_data=True,
-    python_requires=">=3.8",
-    install_requires=[
-        "babel >= 2.11.0",
-        "tld >= 0.13",
-        "urllib3 >= 1.26, < 3",
-    ],
-    # extras_require=extras,
-    entry_points={
-        "console_scripts": ["courlan=courlan.cli:main"],
-    },
-    # platforms='any',
-    tests_require=["pytest"],
-    zip_safe=False,
->>>>>>> 53788695
     # mypyc or not
     ext_modules=ext_modules,
 )