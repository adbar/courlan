--- conflicted
+++ resolved
@@ -5,15 +5,9 @@
 # meta
 __title__ = "courlan"
 __author__ = "Adrien Barbaresi"
-<<<<<<< HEAD
-__license__ = "GNU GPL v3+"
+__license__ = "Apache-2.0"
 __copyright__ = "Copyright 2020-2024, Adrien Barbaresi"
 __version__ = "1.0.0"
-=======
-__license__ = "Apache-2.0"
-__copyright__ = "Copyright 2020-2023, Adrien Barbaresi"
-__version__ = "0.9.5"
->>>>>>> 9dde0f0a
 
 
 # imports
