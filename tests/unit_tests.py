"""
Unit tests for the courlan package.
"""

## This file is available from https://github.com/adbar/courlan
## under GNU GPL v3 license

import io
import logging
import os
import subprocess
import sys
import tempfile

from contextlib import redirect_stdout
from unittest.mock import patch
from urllib.parse import SplitResult, urlsplit

import pytest

from courlan import cli
from courlan import (
    clean_url,
    normalize_url,
    scrub_url,
    check_url,
    is_external,
    sample_urls,
    validate_url,
    extract_links,
    extract_domain,
    filter_urls,
    fix_relative_urls,
    get_base_url,
    get_host_and_path,
    get_hostinfo,
    is_navigation_page,
    is_not_crawlable,
    lang_filter,
)
from courlan.core import filter_links
from courlan.filters import extension_filter, path_filter, type_filter
from courlan.meta import clear_caches
from courlan.urlutils import _parse, get_tldinfo, is_known_link


logging.basicConfig(stream=sys.stdout, level=logging.DEBUG)
RESOURCES_DIR = os.path.join(os.path.abspath(os.path.dirname(__file__)), "data")


def test_baseurls():
    assert get_base_url("https://example.org/") == "https://example.org"
    assert (
        get_base_url("https://example.org/test.html?q=test#frag")
        == "https://example.org"
    )
    assert get_base_url("example.org") == ""


def test_fix_relative():
    assert (
        fix_relative_urls("https://example.org", "page.html")
        == "https://example.org/page.html"
    )
    assert (
        fix_relative_urls("http://example.org", "//example.org/page.html")
        == "http://example.org/page.html"
    )
    assert (
        fix_relative_urls("https://example.org", "./page.html")
        == "https://example.org/page.html"
    )
    assert (
        fix_relative_urls("https://example.org", "/page.html")
        == "https://example.org/page.html"
    )
    # fixing partial URLs
    assert (
        fix_relative_urls("https://example.org", "https://example.org/test.html")
        == "https://example.org/test.html"
    )
    assert (
        fix_relative_urls("https://example.org", "/test.html")
        == "https://example.org/test.html"
    )
    assert (
        fix_relative_urls("https://example.org", "//example.org/test.html")
        == "https://example.org/test.html"
    )
    assert (
        fix_relative_urls("http://example.org", "//example.org/test.html")
        == "http://example.org/test.html"
    )
    assert (
        fix_relative_urls("https://example.org", "test.html")
        == "https://example.org/test.html"
    )
    assert (
        fix_relative_urls("https://example.org", "../../test.html")
        == "https://example.org/test.html"
    )
    # sub-directories
    assert (
        fix_relative_urls("https://www.example.org/dir/subdir/file.html", "/absolute")
        == "https://www.example.org/absolute"
    )
    assert (
        fix_relative_urls("https://www.example.org/dir/subdir/file.html", "relative")
        == "https://www.example.org/dir/subdir/relative"
    )
    assert (
        fix_relative_urls("https://www.example.org/dir/subdir/", "relative")
        == "https://www.example.org/dir/subdir/relative"
    )
    assert (
        fix_relative_urls("https://www.example.org/dir/subdir", "relative")
        == "https://www.example.org/dir/relative"
    )
    # non-relative URLs
    assert (
        fix_relative_urls("https://example.org", "https://www.eff.org")
        == "https://www.eff.org"
    )
    assert (
        fix_relative_urls("https://example.org", "//www.eff.org")
        == "http://www.eff.org"
    )
    # looks like an absolute URL but is actually a valid relative URL
    assert (
        fix_relative_urls("https://example.org", "www.eff.org")
        == "https://example.org/www.eff.org"
    )
    # misc
    assert (
        fix_relative_urls("https://www.example.org/dir/subdir/file.html", "./this:that")
        == "https://www.example.org/dir/subdir/this:that"
    )
    assert (
        fix_relative_urls(
            "https://www.example.org/test.html?q=test#frag", "foo.html?q=bar#baz"
        )
        == "https://www.example.org/foo.html?q=bar#baz"
    )
    assert fix_relative_urls("https://www.example.org", "{privacy}") == "{privacy}"


def test_scrub():
    # clean: scrub + normalize
    assert clean_url(5) is None
    assert clean_url("ø\xaa") == "øª"
    assert clean_url("https://example.org/?p=100") == "https://example.org/?p=100"
    assert (
        clean_url("https://example.org:443/file.html?p=100&abc=1#frag")
        == "https://example.org/file.html?abc=1&p=100#frag"
    )
    # scrub
    assert scrub_url("  https://www.dwds.de") == "https://www.dwds.de"
    assert scrub_url("<![CDATA[https://www.dwds.de]]>") == "https://www.dwds.de"
    assert (
        scrub_url("https://www.dwds.de/test?param=test&amp;other=test")
        == "https://www.dwds.de/test?param=test&other=test"
    )
    assert (
        scrub_url("https://www.dwds.de/garbledhttps://www.dwds.de/")
        == "https://www.dwds.de/garbled"
    )
    assert scrub_url("https://g__https://www.dwds.de/") == "https://www.dwds.de"
    # exception for archive URLs
    assert (
        scrub_url("https://web.archive.org/web/20131021165347/https://www.imdb.com/")
        == "https://web.archive.org/web/20131021165347/https://www.imdb.com"
    )
    # social sharing
    assert (
        scrub_url(
            "https://twitter.com/share?&text=Le%20sabre%20de%20bambou%20%232&via=NouvellesJapon&url=https://nouvellesdujapon.com/le-sabre-de-bambou-2"
        )
        == "https://nouvellesdujapon.com/le-sabre-de-bambou-2"
    )
    assert (
        scrub_url(
            "https://www.facebook.com/sharer.php?u=https://nouvellesdujapon.com/le-sabre-de-bambou-2"
        )
        == "https://nouvellesdujapon.com/le-sabre-de-bambou-2"
    )
    # end of URL
    assert scrub_url("https://www.test.com/&") == "https://www.test.com"
    # white space
    assert scrub_url("\x19https://www.test.com/\x06") == "https://www.test.com"
    # markup
    assert scrub_url("https://www.test.com/</a>") == "https://www.test.com"
    assert scrub_url("https://www.test.com/1</div>") == "https://www.test.com/1"
    assert scrub_url("https://www.test.com/{user_name}") == "https://www.test.com"
    # garbled URLs e.g. due to quotes
    assert (
        scrub_url('https://www.test.com/"' + "<p></p>" * 100) == "https://www.test.com"
    )
    assert scrub_url('https://www.test.com/"' * 50) == "https://www.test.com"
    # simply too long, left untouched
    my_url = "https://www.test.com/" + "abcdefg" * 100
    assert scrub_url(my_url) == my_url


def test_extension_filter():
    validation_test, parsed_url = validate_url("http://www.example.org/test.js")
    assert extension_filter(parsed_url.path) is False
    validation_test, parsed_url = validate_url(
        "http://goodbasic.com/GirlInfo.aspx?Pseudo=MilfJanett"
    )
    assert extension_filter(parsed_url.path) is True
    validation_test, parsed_url = validate_url(
        "https://www.familienrecht-allgaeu.de/de/vermoegensrecht.amp"
    )
    assert extension_filter(parsed_url.path) is True
    validation_test, parsed_url = validate_url("http://www.example.org/test.shtml")
    assert extension_filter(parsed_url.path) is True
    validation_test, parsed_url = validate_url(
        "http://de.artsdot.com/ADC/Art.nsf/O/8EWETN"
    )
    assert extension_filter(parsed_url.path) is True
    validation_test, parsed_url = validate_url(
        "http://de.artsdot.com/ADC/Art.nsf?param1=test"
    )
    assert extension_filter(parsed_url.path) is False
    validation_test, parsed_url = validate_url(
        "http://www.example.org/test.xhtml?param1=this"
    )
    assert extension_filter(parsed_url.path) is True
    validation_test, parsed_url = validate_url("http://www.example.org/test.php5")
    assert extension_filter(parsed_url.path) is True
    validation_test, parsed_url = validate_url("http://www.example.org/test.php6")
    assert extension_filter(parsed_url.path) is True


def test_spam_filter():
    assert (
        type_filter("http://www.example.org/livecams/test.html", strict=False) is True
    )
    assert (
        type_filter("http://www.example.org/livecams/test.html", strict=True) is False
    )
    assert type_filter("http://www.example.org/test.html") is True


def test_type_filter():
    assert type_filter("http://www.example.org/feed") is False
    # straight category
    assert type_filter("http://www.example.org/category/123") is False
    assert type_filter("http://www.example.org/product-category/123") is False
    # post simply filed under a category
    assert type_filter("http://www.example.org/category/tropes/time-travel") is True
    assert (
        type_filter("http://www.example.org/test.xml?param=test", strict=True) is False
    )
    assert type_filter("http://www.example.org/test.asp") is True
    # -video- vs. /video/
    assert type_filter("http://my-livechat.com/") is True
    assert type_filter("http://my-livechat.com/", strict=True) is False
    assert type_filter("http://example.com/livechat/1", strict=True) is False
    assert type_filter("http://example.com/new-sexcam") is True
    assert type_filter("http://example.com/new-sexcam", strict=True) is False
    # tags
    assert type_filter("https://de.thecitizen.de/tag/anonymity/") is False
    assert type_filter("https://de.thecitizen.de/tags/anonymity/") is False
    # author
    assert type_filter("http://www.example.org/author/abcde") is False
    assert type_filter("http://www.example.org/autor/abcde/") is False
    # archives
    assert type_filter("http://www.example.org/2011/11/") is False
    assert type_filter("http://www.example.org/2011/") is False
    assert type_filter("http://www.example.org/2011_archive.html") is False
    assert type_filter("http://www.example.org/2020/02/06/1859/") is True
    # misc
    assert (
        type_filter("http://www.bmbwk.gv.at/forschung/fps/gsk/befragung.xml?style=text")
        is True
    )
    assert (
        type_filter(
            "http://www.aec.at/de/archives/prix_archive/prix_projekt.asp?iProjectID=11118"
        )
        is False
    )
    # nav
    assert type_filter("http://www.example.org/tag/abcde/", with_nav=False) is False
    assert type_filter("http://www.example.org/tag/abcde/", with_nav=True) is True
    assert type_filter("http://www.example.org/page/10/", with_nav=False) is False
    assert type_filter("http://www.example.org/page/10/", with_nav=True) is True
    # img
    assert type_filter("http://www.example.org/logo_800_web-jpg/", strict=True) is False
    assert (
        type_filter("http://www.example.org/img_2020-03-03_25/", strict=True) is False
    )


def test_path_filter():
    assert (
        check_url(
            "http://www.case-modder.de/index.php?sec=artikel&id=68&page=1", strict=True
        )
        is not None
    )
    assert path_filter("/index.php", "") is False
    assert check_url("http://www.case-modder.de/index.php", strict=True) is None
    assert path_filter("/default/", "") is False
    assert check_url("http://www.case-modder.de/default/", strict=True) is None
    assert path_filter("/contact/", "") is False
    assert path_filter("/Datenschutzerklaerung", "") is False
    # assert path_filter("/", "") is False


def test_lang_filter():
<<<<<<< HEAD
    assert lang_filter("http://test.com/az", "de") is False
    assert lang_filter("http://test.com/az/", "de") is False
    assert lang_filter("http://test.com/de", "de") is True
=======
    assert lang_filter("http://test.com/az/", "de") is False
>>>>>>> d3278ab1
    assert lang_filter("http://test.com/de/", "de") is True
    assert (
        lang_filter(
            "https://www.20min.ch/fr/story/des-millions-pour-produire-de-l-energie-renouvelable-467974085377",
            None,
        )
        is True
    )
    assert (
        lang_filter(
            "https://www.20min.ch/fr/story/des-millions-pour-produire-de-l-energie-renouvelable-467974085377",
            "de",
        )
        is False
    )
    assert (
        lang_filter(
            "https://www.20min.ch/fr/story/des-millions-pour-produire-de-l-energie-renouvelable-467974085377",
            "fr",
        )
        is True
    )
    assert (
        lang_filter(
            "https://www.20min.ch/fr/story/des-millions-pour-produire-de-l-energie-renouvelable-467974085377",
            "en",
        )
        is False
    )
    assert (
        lang_filter(
            "https://www.20min.ch/fr/story/des-millions-pour-produire-de-l-energie-renouvelable-467974085377",
            "es",
        )
        is False
    )
    assert lang_filter("https://www.sitemaps.org/en_GB/protocol.html", "en") is True
    assert lang_filter("https://www.sitemaps.org/en_GB/protocol.html", "de") is False
    assert lang_filter("https://en.wikipedia.org/", "de", strict=True) is False
    assert lang_filter("https://en.wikipedia.org/", "de", strict=False) is True
    assert lang_filter("https://de.wikipedia.org/", "de", strict=True) is True
    assert (
        lang_filter(
            "http://de.musclefood.com/neu/neue-nahrungsergaenzungsmittel.html",
            "de",
            strict=True,
        )
        is True
    )
    assert (
        lang_filter(
            "http://de.musclefood.com/neu/neue-nahrungsergaenzungsmittel.html",
            "fr",
            strict=True,
        )
        is False
    )
    assert (
        lang_filter("http://ch.postleitzahl.org/sankt_gallen/liste-T.html", "fr")
        is True
    )
    assert (
        lang_filter("http://ch.postleitzahl.org/sankt_gallen/liste-T.html", "de")
        is True
    )
    # to complete when language mappings are more extensive
    # assert lang_filter('http://ch.postleitzahl.org/sankt_gallen/liste-T.html', 'es') is False
    # disturbing path sub-elements
    assert (
        lang_filter(
            "http://www.uni-rostock.de/fakult/philfak/fkw/iph/thies/mythos.html", "de"
        )
        is True
    )
    assert (
        lang_filter("http://stifter.literature.at/witiko/htm/h15-22b.html", "de")
        is True
    )
    assert (
        lang_filter("http://stifter.literature.at/doc/witiko/h15-22b.html", "de")
        is True
    )
    assert (
        lang_filter("http://stifter.literature.at/nl/witiko/h15-22b.html", "de")
        is False
    )
    assert (
        lang_filter("http://stifter.literature.at/de_DE/witiko/h15-22b.html", "de")
        is True
    )
    assert (
        lang_filter("http://stifter.literature.at/en_US/witiko/h15-22b.html", "de")
        is False
    )
    assert (
        lang_filter(
            "http://www.stiftung.koerber.de/bg/recherche/de/beitrag.php?id=15132&refer=",
            "de",
        )
        is True
    )
    assert (
        lang_filter("http://www.solingen-internet.de/si-hgw/eiferer.htm", "de") is True
    )
    assert (
        lang_filter(
            "http://ig.cs.tu-berlin.de/oldstatic/w2000/ir1/aufgabe2/ir1-auf2-gr16.html",
            "de",
            strict=True,
        )
        is True
    )
    assert (
        lang_filter(
            "http://ig.cs.tu-berlin.de/oldstatic/w2000/ir1/aufgabe2/ir1-auf2-gr16.html",
            "de",
            strict=False,
        )
        is True
    )
    assert (
        lang_filter("http://bz.berlin1.de/kino/050513/fans.html", "de", strict=False)
        is True
    )
    assert (
        lang_filter("http://bz.berlin1.de/kino/050513/fans.html", "de", strict=True)
        is False
    )
    # assert lang_filter('http://www.verfassungen.de/ch/basel/verf03.htm'. 'de') is True
    # assert lang_filter('http://www.uni-stuttgart.de/hi/fnz/lehrveranst.html', 'de') is True
    # http://www.wildwechsel.de/ww/front_content.php?idcatart=177&lang=4&client=6&a=view&eintrag=100&a=view&eintrag=0&a=view&eintrag=20&a=view&eintrag=80&a=view&eintrag=20


def test_navigation():
    assert is_navigation_page("https://test.org/") is False
    assert is_navigation_page("https://test.org/page/1") is True
    assert is_navigation_page("https://test.org/?p=11") is True
    assert is_not_crawlable("https://test.org/login") is True
    assert is_not_crawlable("https://test.org/login/") is True
    assert is_not_crawlable("https://test.org/login.php") is True
    assert is_not_crawlable("https://test.org/page") is False


def test_validate():
    assert validate_url("http://www.test[.org/test")[0] is False
    # assert validate_url('http://www.test.org:7ERT/test')[0] is False
    assert validate_url("ntp://www.test.org/test")[0] is False
    assert validate_url("ftps://www.test.org/test")[0] is False
    assert validate_url("http://t.g/test")[0] is False
    assert validate_url("http://test.org/test")[0] is True
    # assert validate_url("http://sub.-mkyong.com/test")[0] is False


def test_normalization():
    assert normalize_url("HTTPS://WWW.DWDS.DE/") == "https://www.dwds.de/"
    assert (
        normalize_url("http://test.net/foo.html#bar", strict=True)
        == "http://test.net/foo.html"
    )
    assert (
        normalize_url("http://test.net/foo.html#bar", strict=False)
        == "http://test.net/foo.html#bar"
    )
    assert (
        normalize_url("http://test.net/foo.html#:~:text=night-,vision", strict=True)
        == "http://test.net/foo.html"
    )
    assert (
        normalize_url("http://www.example.org:80/test.html")
        == "http://www.example.org/test.html"
    )
    assert (
        normalize_url("http://www.example.org:80?p=123")
        == "http://www.example.org/?p=123"
    )
    assert (
        normalize_url("https://hanxiao.io//404.html") == "https://hanxiao.io/404.html"
    )
    # punycode
    assert normalize_url("http://xn--Mnchen-3ya.de") == "http://münchen.de"
    assert normalize_url("http://Mnchen-3ya.de") == "http://mnchen-3ya.de"
    assert normalize_url("http://xn--München.de") == "http://xn--münchen.de"


def test_qelems():
    assert (
        normalize_url("http://test.net/foo.html?utm_source=twitter")
        == "http://test.net/foo.html?utm_source=twitter"
    )
    assert (
        normalize_url("http://test.net/foo.html?utm_source=twitter", strict=True)
        == "http://test.net/foo.html"
    )
    assert (
        normalize_url("http://test.net/foo.html?utm_source=twitter&post=abc&page=2")
        == "http://test.net/foo.html?page=2&post=abc&utm_source=twitter"
    )
    assert (
        normalize_url(
            "http://test.net/foo.html?utm_source=twitter&post=abc&page=2", strict=True
        )
        == "http://test.net/foo.html?page=2&post=abc"
    )
    assert (
        normalize_url("http://test.net/foo.html?page=2&itemid=10&lang=en")
        == "http://test.net/foo.html?itemid=10&lang=en&page=2"
    )
    with pytest.raises(ValueError):
        assert normalize_url("http://test.net/foo.html?page=2&lang=en", language="de")
        assert normalize_url(
            "http://www.evolanguage.de/index.php?page=deutschkurse_fuer_aerzte&amp;language=ES",
            language="de",
        )


def test_urlcheck():
    assert check_url("AAA") is None
    assert check_url("1234") is None
    assert check_url("http://ab") is None
    assert check_url("ftps://example.org/") is None
    assert check_url("http://t.g/test") is None
    assert check_url(
        "https://www.dwds.de/test?param=test&amp;other=test", strict=True
    ) == ("https://www.dwds.de/test", "dwds.de")
    assert check_url("http://example.com/index.html#term", strict=True) is None
    assert (
        check_url("http://example.com/index.html#term", strict=False)[0]
        == "http://example.com/index.html#term"
    )
    assert check_url("http://example.com/test.js") is None
    assert check_url("http://twitter.com/", strict=True) is None
    assert check_url("http://twitter.com/", strict=False) is not None

    # recheck type and spam filters
    assert check_url("http://example.org/wp-json/oembed/") is None
    assert check_url("http://livecams.com/", strict=False) == (
        "http://livecams.com",
        "livecams.com",
    )
    assert check_url("http://livecams.com/", strict=True) is None
    assert check_url("https://denkiterm.wordpress.com/impressum/", strict=True) is None
    assert (
        check_url(
            "http://www.fischfutter-index.de/improvit-trocken-frostfutter-fur-fast-alle-fische/",
            strict=True,
        )
        is not None
    )
    # language and internationalization
    assert check_url("http://example.com/test.html?lang=en", language="de") is None
    assert check_url("http://example.com/test.html?lang=en", language=None) is not None
    assert check_url("http://example.com/test.html?lang=en", language="en") is not None
    assert check_url("http://example.com/de/test.html", language="de") is not None
    assert check_url("http://example.com/en/test.html", language="de") is None
    assert check_url("http://example.com/en/test.html", language=None) is not None
    assert check_url("http://example.com/en/test.html", language="en") is not None
    assert (
        check_url(
            "https://www.myswitzerland.com/de-ch/erlebnisse/veranstaltungen/wild-im-sternen/",
            language="de",
        )
        is not None
    )
    assert (
        check_url(
            "https://www.myswitzerland.com/en-id/accommodations/other-types-of-accommodations/on-the-farm/farm-experiences-search/",
            language="en",
        )
        is not None
    )
    assert (
        check_url(
            "https://www.myswitzerland.com/EN-ID/accommodations/other-types-of-accommodations/on-the-farm/farm-experiences-search/",
            language="en",
        )
        is not None
    )
    # impressum and index
    assert check_url("http://www.example.org/index", strict=True) is None
    assert check_url("http://www.example.org/index.html", strict=True) is None
    assert check_url("http://concordia-hagen.de/impressum.html", strict=True) is None
    assert check_url("http://concordia-hagen.de/de/impressum", strict=True) is None
    assert (
        check_url("http://parkkralle.de/detail/index/sArticle/2704", strict=True)
        is not None
    )
    assert (
        check_url(
            "https://www.katholisch-in-duisdorf.de/kontakt/links/index.html",
            strict=True,
        )
        is not None
    )
    assert check_url("{mylink}") is None
    assert (
        check_url(
            "https://de.nachrichten.yahoo.com/bundesliga-schiri-boss-fr%C3%B6hlich-f%C3%BCr-175850830.html",
            language="de",
        )
        is not None
    )
    assert (
        check_url(
            "https://de.nachrichten.yahoo.com/bundesliga-schiri-boss-fr%C3%B6hlich-f%C3%BCr-175850830.html",
            language="de",
            strict=True,
        )
        is None
    )
    assert (
        check_url(
            "https://de.nachrichten.other.com/bundesliga-schiri-boss-fr%C3%B6hlich-f%C3%BCr-175850830.html",
            language="en",
        )
        is not None
    )
    assert (
        check_url(
            "https://de.nachrichten.other.com/bundesliga-schiri-boss-fr%C3%B6hlich-f%C3%BCr-175850830.html",
            language="en",
            strict=True,
        )
        is None
    )
    # assert check_url('http://www.immobilienscout24.de/de/ueberuns/presseservice/pressestimmen/2_halbjahr_2000.jsp;jsessionid=287EC625A45BD5A243352DD8C86D25CC.worker2', language='de', strict=True) is not None

    # domain name
    assert check_url("http://`$smarty.server.server_name`") is None
    assert check_url("http://$`)}if(a.tryconvertencoding)trycatch(e)const") is None
    assert check_url("http://00x200.jpg,") is None
    assert check_url("http://-100x100.webp") is None
    assert check_url("http://0.gravata.html") is None
    assert check_url("http://https:") is None


def test_urlcheck_redirects():
    "Test redirection checks."
    assert check_url("https://www.httpbun.org/status/200", with_redirects=True) == (
        "https://httpbun.org",
        "httpbun.org",
    )
    assert check_url("https://www.httpbin.org/status/404", with_redirects=True) is None
    assert check_url("https://www.ht.or", with_redirects=True) is None


def test_urlutils():
    """Test URL manipulation tools"""
    # domain extraction
    assert extract_domain("") is None
    assert extract_domain(5) is None
    assert extract_domain("h") is None
    assert extract_domain("https://httpbin.org/") == "httpbin.org"
    assert extract_domain("https://www.httpbin.org/", fast=True) == "httpbin.org"
    assert extract_domain("http://www.mkyong.com.au", fast=True) == "mkyong.com.au"
    assert extract_domain("http://mkyong.t.t.co", fast=True) == "mkyong.t.t.co"
    assert extract_domain("ftp://www4.httpbin.org", fast=True) == "httpbin.org"
    assert extract_domain("http://w3.example.com", fast=True) == "example.com"
    assert extract_domain("https://de.nachrichten.yahoo.com/", fast=True) == "yahoo.com"
    assert (
        extract_domain("http://xn--h1aagokeh.xn--p1ai:8888", fast=True)
        == "xn--h1aagokeh.xn--p1ai"
    )
    assert extract_domain("http://user:pass@domain.test:81", fast=True) == "domain.test"
    assert extract_domain("http://111.2.33.44/test", fast=True) == "111.2.33.44"
    assert (
        extract_domain("http://2001:db8::ff00:42:8329/test", fast=True)
        == "2001:db8::ff00:42:8329"
    )
    assert (
        extract_domain("https://test.xn--0zwm56d.com/", fast=True) == "xn--0zwm56d.com"
    )
    assert extract_domain("http://example.com?query=one", fast=True) == "example.com"
    assert extract_domain("http://example.com#fragment", fast=True) == "example.com"
    # url parsing
    result = _parse("https://httpbin.org/")
    assert isinstance(result, SplitResult)
    newresult = _parse(result)
    assert isinstance(result, SplitResult)
    with pytest.raises(TypeError):
        result = _parse(1.23)

    assert get_base_url("https://example.org/path") == "https://example.org"
    with pytest.raises(ValueError):
        assert get_host_and_path("123") is None
    assert get_host_and_path("https://example.org/path") == (
        "https://example.org",
        "/path",
    )
    assert get_host_and_path("https://example.org/") == ("https://example.org", "/")
    assert get_host_and_path("https://example.org") == ("https://example.org", "/")
    assert get_hostinfo("https://httpbin.org/") == (
        "httpbin.org",
        "https://httpbin.org",
    )
    assert get_hostinfo("https://example.org/path") == (
        "example.org",
        "https://example.org",
    )
    # keeping track of known URLs
    known_links = {"https://test.org"}
    assert is_known_link("https://test.org/1", known_links) is False
    assert is_known_link("https://test.org", known_links) is True
    assert is_known_link("http://test.org", known_links) is True
    assert is_known_link("http://test.org/", known_links) is True
    assert is_known_link("https://test.org/", known_links) is True
    # filter URLs
    # unique and sorted URLs
    myurls = ["/category/xyz", "/category/abc", "/cat/test", "/category/abc"]
    assert len(filter_urls(myurls, None)) == 3
    assert filter_urls(myurls, "category") == ["/category/abc", "/category/xyz"]
    # feeds
    assert len(filter_urls(["https://feedburner.google.com/aabb"], "category")) == 1
    assert len(filter_urls(["https://feedburner.google.com/aabb"], None)) == 1


def test_external():
    """test domain comparison"""
    assert is_external("", "https://www.microsoft.com/") is True
    assert is_external("https://github.com/", "https://www.microsoft.com/") is True
    assert (
        is_external(
            "https://microsoft.com/", "https://www.microsoft.com/", ignore_suffix=True
        )
        is False
    )
    assert (
        is_external(
            "https://microsoft.com/", "https://www.microsoft.com/", ignore_suffix=False
        )
        is False
    )
    assert (
        is_external(
            "https://google.com/", "https://www.google.co.uk/", ignore_suffix=True
        )
        is False
    )
    assert (
        is_external(
            "https://google.com/", "https://www.google.co.uk/", ignore_suffix=False
        )
        is True
    )
    # malformed URLs
    assert is_external("h1234", "https://www.google.co.uk/", ignore_suffix=True) is True


def test_extraction():
    """test link comparison in HTML"""
    assert len(extract_links(None, "https://test.com/", False)) == 0
    assert len(extract_links("", "https://test.com/", False)) == 0
    # link known under another form
    pagecontent = '<html><a href="https://test.org/example"/><a href="https://test.org/example/&"/></html>'
    assert len(extract_links(pagecontent, "https://test.org", False)) == 1
    # nofollow
    pagecontent = '<html><a href="https://test.com/example" rel="nofollow ugc"/></html>'
    assert len(extract_links(pagecontent, "https://test.com/", False)) == 0
    # language
    pagecontent = '<html><a href="https://test.com/example" hreflang="de-DE"/></html>'
    assert len(extract_links(pagecontent, "https://test.com/", False)) == 1
    assert len(extract_links(pagecontent, "https://test.com/", True)) == 0
    assert (
        len(extract_links(pagecontent, "https://test.com/", False, language="de")) == 1
    )
    assert (
        len(extract_links(pagecontent, "https://test.com/", False, language="en")) == 0
    )
    pagecontent = "<html><a href=https://test.com/example hreflang=de-DE/></html>"
    assert (
        len(extract_links(pagecontent, "https://test.com/", False, language="de")) == 1
    )
    # x-default
    pagecontent = (
        '<html><a href="https://test.com/example" hreflang="x-default"/></html>'
    )
    assert (
        len(extract_links(pagecontent, "https://test.com/", False, language="de")) == 1
    )
    assert (
        len(extract_links(pagecontent, "https://test.com/", False, language="en")) == 1
    )
    # language + content
    pagecontent = '<html><a hreflang="de-DE" href="https://test.com/example"/><a href="https://test.com/example2"/><a href="https://test.com/example2 ADDITIONAL"/></html>'
    links = extract_links(pagecontent, "https://test.com/", external_bool=False)
    assert sorted(links) == ["https://test.com/example", "https://test.com/example2"]
    assert (
        len(
            extract_links(
                pagecontent, "https://test.com/", external_bool=False, language="de"
            )
        )
        == 2
    )
    pagecontent = '<html><a hreflang="de-DE" href="https://test.com/example"/><a href="https://test.com/page/2"/></html>'
    assert (
        len(
            extract_links(
                pagecontent, "https://test.com/", external_bool=False, with_nav=False
            )
        )
        == 1
    )
    assert (
        len(
            extract_links(
                pagecontent, "https://test.com/", external_bool=False, with_nav=True
            )
        )
        == 2
    )
    # navigation
    pagecontent = "<html><head><title>Links</title></head><body><a href='/links/2/0'>0</a> <a href='/links/2/1'>1</a> </body></html>"
    links = extract_links(
        pagecontent, "https://httpbin.org", external_bool=False, with_nav=True
    )
    assert sorted(links) == [
        "https://httpbin.org/links/2/0",
        "https://httpbin.org/links/2/1",
    ]
    links = extract_links(
        pagecontent, base_url="https://httpbin.org", external_bool=False, with_nav=True
    )
    assert sorted(links) == [
        "https://httpbin.org/links/2/0",
        "https://httpbin.org/links/2/1",
    ]
    pagecontent = "<html><head><title>Links</title></head><body><a href='links/2/0'>0</a> <a href='links/2/1'>1</a> </body></html>"
    links = extract_links(
        pagecontent,
        url="https://httpbin.org/page1/",
        external_bool=False,
        with_nav=True,
    )
    assert sorted(links) == [
        "https://httpbin.org/page1/links/2/0",
        "https://httpbin.org/page1/links/2/1",
    ]
    pagecontent = "<html><head><title>Pages</title></head><body><a href='/page/10'>10</a> <a href='/page/?=11'>11</a></body></html>"
    assert (
        extract_links(
            pagecontent,
            "https://example.org",
            external_bool=False,
            strict=False,
            with_nav=False,
        )
        == set()
    )
    links = extract_links(
        pagecontent,
        "https://example.org",
        external_bool=False,
        strict=True,
        with_nav=True,
    )
    assert sorted(links) == [
        "https://example.org/page",  # parameter stripped by strict filtering
        "https://example.org/page/10",
    ]
    links = extract_links(
        pagecontent,
        "https://example.org",
        external_bool=False,
        strict=False,
        with_nav=True,
    )
    assert sorted(links) == [
        "https://example.org/page/10",
        "https://example.org/page/?=11",
    ]
    # links undeveloped by CMS
    pagecontent = (
        '<html><a href="{privacy}" target="_privacy">{privacy-link}</a></html>'
    )
    assert (
        len(extract_links(pagecontent, "https://test.com/", external_bool=False)) == 0
    )
    assert len(extract_links(pagecontent, "https://test.com/", external_bool=True)) == 0
    # links without quotes
    pagecontent = "<html><a href=/link>Link</a></html>"
    assert extract_links(pagecontent, "https://test.com/", external_bool=False) == {
        "https://test.com/link"
    }
    assert extract_links(pagecontent, "https://test.com/", external_bool=True) == set()
    pagecontent = "<html><a href=/link attribute=value>Link</a></html>"
    assert extract_links(pagecontent, "https://test.com/", external_bool=False) == {
        "https://test.com/link"
    }
    # external links with extension (here ".com")
    pagecontent = '<html><body><a href="https://knoema.com/o/data-engineer-india"/><a href="https://knoema.recruitee.com/"/></body></html>'
    assert extract_links(pagecontent, "https://knoema.com/", external_bool=False) == {
        "https://knoema.com/o/data-engineer-india"
    }
    assert extract_links(pagecontent, "https://knoema.com/", external_bool=True) == {
        "https://knoema.recruitee.com"
    }
    # return all links without filters
    pagecontent = '<html><a hreflang="de-DE" href="https://test.com/example"/><a href="/page/2"/><a href="https://example.com/gallery/"/></html>'
    result = extract_links(
        pagecontent, "https://test.com", external_bool=True, no_filter=True
    )
    assert sorted(result) == [
        "https://example.com/gallery/",
        "https://test.com/example",
        "https://test.com/page/2",
    ]
    # link filtering
    base_url = "https://example.org"
    htmlstring = '<html><body><a href="https://example.org/page1"/><a href="https://example.org/page1/"/><a href="https://test.org/page1"/></body></html>'
    links, links_priority = filter_links(htmlstring, base_url)
    assert len(links) == 1 and not links_priority
    # link filtering with relative URLs
    url = "https://example.org/page1.html"
    htmlstring = '<html><body><a href="/subpage1"/><a href="/subpage1/"/><a href="https://test.org/page1"/></body></html>'
    links, links_priority = filter_links(htmlstring, url=url)
    assert len(links) == 1 and not links_priority


def test_cli():
    """test the command-line interface"""
    testargs = [
        "",
        "-i",
        "input.txt",
        "-d",
        "discardedfile.txt",
        "--outputfile",
        "output.txt",
        "-v",
        "--language",
        "en",
        "--parallel",
        "2",
    ]
    with patch.object(sys, "argv", testargs):
        args = cli.parse_args(testargs)
    assert args.inputfile == "input.txt"
    assert args.discardedfile == "discardedfile.txt"
    assert args.outputfile == "output.txt"
    assert args.verbose is True
    assert args.language == "en"
    assert args.parallel == 2
    assert os.system("courlan --help") == 0  # exit status

    # _cli_check_urls
    assert cli._cli_check_urls(["123", "https://example.org"]) == [
        (False, "123"),
        (True, "https://example.org"),
    ]

    # testfile
    inputfile = os.path.join(RESOURCES_DIR, "input.txt")
    os_handle, temp_outputfile = tempfile.mkstemp(suffix=".txt", text=True)
    env = os.environ.copy()
    # Force encoding to utf-8 for Windows (seem to be a problem only in GitHub Actions)
    if os.name == "nt":
        env["PYTHONIOENCODING"] = "utf-8"
        courlan_bin = os.path.join(sys.prefix, "Scripts", "courlan")
    else:
        courlan_bin = "courlan"
    # test for Windows and the rest
    assert (
        subprocess.run(
            [courlan_bin, "-i", inputfile, "-o", temp_outputfile, "-p", "1"], env=env
        ).returncode
        == 0
    )

    # tests without Windows
    if os.name != "nt":
        # dry runs (writes to /tmp/)
        testargs = [
            "",
            "-i",
            inputfile,
            "-d",
            "/tmp/tralala1.txt",
            "-o",
            temp_outputfile,
            "--language",
            "en",
            "--strict",
            "-p",
            "1",
        ]
        f = io.StringIO()
        with patch.object(sys, "argv", testargs):
            args = cli.parse_args(testargs)
        with redirect_stdout(f):
            cli.process_args(args)
        assert len(f.getvalue()) == 0

        testargs = ["", "-i", inputfile, "-o", "/tmp/tralala.txt", "--sample"]
        with patch.object(sys, "argv", testargs):
            args = cli.parse_args(testargs)
        with redirect_stdout(f):
            cli.process_args(args)
        assert len(f.getvalue()) == 0
        args.verbose = True
        with redirect_stdout(f):
            cli.process_args(args)
        assert len(f.getvalue()) == 0
    # delete temporary output file
    try:
        os.remove(temp_outputfile)
    except PermissionError:
        print("couldn't delete temp file")


def test_sample():
    """test URL sampling"""
    assert not list(sample_urls(["http://test.org/test1", "http://test.org/test2"], 0))
    assert not list(sample_urls(["http://test.org/", "http://test.org"], 10))

    # assert len(sample_urls(['http://test.org/test1', 'http://test.org/test2'], 1)) == 1
    mylist = [
        "http://t.o/t1",
        "http://test.org/test1",
        "http://test.org/test2",
        "http://test2.org/test2",
    ]
    assert len(sample_urls(mylist, 1, verbose=True)) == 2
    assert not sample_urls(mylist, 1, exclude_min=10, verbose=True)
    assert len(sample_urls(mylist, 1, exclude_max=1, verbose=True)) == 1

    test_urls = [f"https://test.org/{str(a)}" for a in range(1000)]
    example_urls = [f"https://www.example.org/{str(a)}" for a in range(100)]
    other_urls = [f"https://www.other.org/{str(a)}" for a in range(10000)]
    urls = test_urls + example_urls + other_urls
    sample = sample_urls(urls, 10)
    assert len([u for u in sample if "test.org" in u]) == 10
    assert len([u for u in sample if "example.org" in u]) == 10
    assert len([u for u in sample if "other.org" in u]) == 10
    sample = sample_urls(urls, 150)
    assert len([u for u in sample if "test.org" in u]) == 150
    assert len([u for u in sample if "example.org" in u]) == 100
    assert len([u for u in sample if "other.org" in u]) == 150


def test_examples():
    """test README examples"""
    assert check_url("https://github.com/adbar/courlan") == (
        "https://github.com/adbar/courlan",
        "github.com",
    )
    assert check_url(
        "https://httpbin.org/redirect-to?url=http%3A%2F%2Fexample.org", strict=True
    ) == ("https://httpbin.org/redirect-to", "httpbin.org")
    assert clean_url("HTTPS://WWW.DWDS.DE:80/") == "https://www.dwds.de"
    assert validate_url("http://1234") == (False, None)
    assert validate_url("http://www.example.org/")[0] is True
    assert (
        normalize_url(
            "http://test.net/foo.html?utm_source=twitter&post=abc&page=2#fragment",
            strict=True,
        )
        == "http://test.net/foo.html?page=2&post=abc"
    )


def test_meta():
    "Test package meta functions."
    url = "https://example.net/123/abc"
    _ = get_tldinfo(url)
    _ = _parse(url)
    assert get_tldinfo.cache_info().currsize > 0
    try:
        urlsplit_lrucache = True
        assert urlsplit.cache_info().currsize > 0
    except AttributeError:  # newer Python versions only
        urlsplit_lrucache = False
    clear_caches()
    assert get_tldinfo.cache_info().currsize == 0
    if urlsplit_lrucache:
        assert urlsplit.cache_info().currsize == 0<|MERGE_RESOLUTION|>--- conflicted
+++ resolved
@@ -310,13 +310,9 @@
 
 
 def test_lang_filter():
-<<<<<<< HEAD
     assert lang_filter("http://test.com/az", "de") is False
     assert lang_filter("http://test.com/az/", "de") is False
     assert lang_filter("http://test.com/de", "de") is True
-=======
-    assert lang_filter("http://test.com/az/", "de") is False
->>>>>>> d3278ab1
     assert lang_filter("http://test.com/de/", "de") is True
     assert (
         lang_filter(
